--- conflicted
+++ resolved
@@ -11,12 +11,8 @@
 Random = "9a3f8284-a2c9-5f02-9a11-845980a1fd5c"
 
 [compat]
-<<<<<<< HEAD
+BasisMatrices = "0.7"
 FiniteDiff = "2"
-julia = "1"
-=======
-BasisMatrices = "0.7"
 Optim = "1"
 QuantEcon = "0.16"
-julia = "1.2"
->>>>>>> 233764e6
+julia = "1.2"