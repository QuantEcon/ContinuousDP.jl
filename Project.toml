--- conflicted
+++ resolved
@@ -11,9 +11,6 @@
 Random = "9a3f8284-a2c9-5f02-9a11-845980a1fd5c"
 
 [compat]
-<<<<<<< HEAD
 BasisMatrices = "0.7"
-=======
 Optim = "1"
->>>>>>> 11d05e21
 julia = "1"